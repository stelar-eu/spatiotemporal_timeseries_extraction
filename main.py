--- conflicted
+++ resolved
@@ -208,10 +208,7 @@
     # 4. Create field-level time series
     if field:
         start = time.time()
-<<<<<<< HEAD
-
-=======
->>>>>>> b01d9bf3
+
         print("4. Creating field-level time series...")
         create_field_ts(eop_dir=eopatches_dir,
                         out_path=field_out_path, 
@@ -223,14 +220,7 @@
     # 5. Create the output json
     output_json = {
         "message": "Time series data has been created successfully.",
-<<<<<<< HEAD
-        "output": {
-            "timeseries": px_out,
-            "field_timeseries": field_out_path if field else None,
-        },
-=======
         "output": {},
->>>>>>> b01d9bf3
         "metrics": {
             "number_of_images": n_images,
             "image_width": width,
@@ -241,7 +231,7 @@
         "status": "success"
     }
     if pixel:
-        output_json["output"]["pixel_timeseries"] = output_path
+        output_json["output"]["pixel_timeseries"] = px_out
     if field:
         output_json["output"]["field_timeseries"] = field_out_path
 
@@ -291,11 +281,7 @@
 
         try:
             # The output path is now in result.output.timeseries
-<<<<<<< HEAD
-            px_out = input_data["output"]["timeseries"]
-=======
-            output_path = input_data["output"]["pixel_timeseries"]
->>>>>>> b01d9bf3
+            px_out = input_data["output"]["pixel_timeseries"]
         except Exception as e:
             raise ValueError(f"Output path is required. See the documentation for the suggested input format. Error: {e}")
         
