--- conflicted
+++ resolved
@@ -33,13 +33,8 @@
 # Store the "result" part into a file named "input.json"
 echo "$result" > input.json
 
-<<<<<<< HEAD
-# Execute the tool
-python main.py input.json output.json
-=======
 # Execute the tool and force stdout to be unbuffered
 python -u image2ts_pipeline.py input.json output.json
->>>>>>> a18a40c5
 
 # Perform the second curl request with replacements and store the response in a variable
 output_json=$(<output.json)  # Read content of output.json file into a variable
